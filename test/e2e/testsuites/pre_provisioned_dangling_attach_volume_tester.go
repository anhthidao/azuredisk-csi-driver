--- conflicted
+++ resolved
@@ -68,7 +68,6 @@
 	}
 
 	ginkgo.By("attaching disk to node#0")
-<<<<<<< HEAD
 	diskURI := t.Pod.Volumes[0].VolumeID
 	diskName, err := azureutils.GetDiskName(diskURI)
 	framework.ExpectNoError(err)
@@ -76,19 +75,6 @@
 	cachingMode, ok := t.VolumeContext[consts.CachingModeField]
 	if !ok {
 		cachingMode = "None"
-=======
-	req := &csi.ControllerPublishVolumeRequest{
-		VolumeId: t.Pod.Volumes[0].VolumeID,
-		NodeId:   node,
-		VolumeCapability: &csi.VolumeCapability{
-			AccessType: &csi.VolumeCapability_Mount{
-				Mount: &csi.VolumeCapability_MountVolume{},
-			},
-			AccessMode: &csi.VolumeCapability_AccessMode{
-				Mode: csi.VolumeCapability_AccessMode_SINGLE_NODE_WRITER,
-			},
-		},
->>>>>>> d6e7ffec
 	}
 	resourceGroup, err := azureutils.GetResourceGroupFromURI(diskURI)
 	framework.ExpectNoError(err)
