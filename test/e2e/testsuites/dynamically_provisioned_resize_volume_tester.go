/*
Copyright 2020 The Kubernetes Authors.

Licensed under the Apache License, Version 2.0 (the "License");
you may not use this file except in compliance with the License.
You may obtain a copy of the License at

    http://www.apache.org/licenses/LICENSE-2.0

Unless required by applicable law or agreed to in writing, software
distributed under the License is distributed on an "AS IS" BASIS,
WITHOUT WARRANTIES OR CONDITIONS OF ANY KIND, either express or implied.
See the License for the specific language governing permissions and
limitations under the License.
*/

package testsuites

import (
	"context"
	"fmt"
	"strconv"
	"time"

	"github.com/onsi/ginkgo"
	"github.com/onsi/gomega"
	scale "k8s.io/api/autoscaling/v1"
	v1 "k8s.io/api/core/v1"
	"k8s.io/apimachinery/pkg/api/resource"
	metav1 "k8s.io/apimachinery/pkg/apis/meta/v1"
	"k8s.io/apimachinery/pkg/util/wait"
	clientset "k8s.io/client-go/kubernetes"
	"k8s.io/kubernetes/test/e2e/framework"
	"sigs.k8s.io/azuredisk-csi-driver/pkg/azureutils"
	volumehelper "sigs.k8s.io/azuredisk-csi-driver/pkg/util"
	"sigs.k8s.io/azuredisk-csi-driver/test/e2e/driver"
	"sigs.k8s.io/azuredisk-csi-driver/test/resources"
	"sigs.k8s.io/azuredisk-csi-driver/test/utils/azure"
	"sigs.k8s.io/azuredisk-csi-driver/test/utils/credentials"
)

// DynamicallyProvisionedResizeVolumeTest will provision required StorageClass(es), PVC(s)
// Waiting for the PV provisioner to resize the PV
// Testing if the PV is resized successfully.
type DynamicallyProvisionedResizeVolumeTest struct {
	CSIDriver              driver.DynamicPVTestDriver
	StorageClassParameters map[string]string
<<<<<<< HEAD
	Pod                    PodDetails
	Volume                 VolumeDetails
=======
	Pod                    resources.PodDetails
	Volume                 resources.VolumeDetails
>>>>>>> 9186f3f0
	ResizeOffline          bool
}

func (t *DynamicallyProvisionedResizeVolumeTest) Run(client clientset.Interface, namespace *v1.Namespace, schedulerName string) {
	tStorageClass, storageCleanup := t.Pod.CreateStorageClass(client, namespace, t.CSIDriver, t.StorageClassParameters)
	defer storageCleanup()
	tStatefulSet, cleanup := t.Pod.SetupStatefulset(client, namespace, t.CSIDriver, schedulerName, 1, &tStorageClass, nil)
	// Defer must be called here for resources not get removed before using them
	defer cleanup(15 * time.Minute)

	ginkgo.By("deploying the statefulset")
	tStatefulSet.Create()

	ginkgo.By("checking that the pod for statefulset is running")
	err := tStatefulSet.WaitForPodReadyOrFail()
	framework.ExpectNoError(err)

	ginkgo.By("get PersistentVolumeClaim for statefulset")
	pvcName := fmt.Sprintf("%s-%s-%d", tStatefulSet.Statefulset.Spec.VolumeClaimTemplates[0].Name, tStatefulSet.Statefulset.ObjectMeta.Name, 0)

	pvc, err := client.CoreV1().PersistentVolumeClaims(namespace.Name).Get(context.TODO(), pvcName, metav1.GetOptions{})
	if err != nil {
		framework.ExpectNoError(err, fmt.Sprintf("fail to get original pvc(%s): %v", pvcName, err))
	}

	ginkgo.By("scale statefulset to zero pods to detach disk")
	newScale := &scale.Scale{
		ObjectMeta: metav1.ObjectMeta{
			Name:      tStatefulSet.Statefulset.Name,
			Namespace: tStatefulSet.Namespace.Name,
		},
		Spec: scale.ScaleSpec{
			Replicas: int32(0)}}

	if t.ResizeOffline {
		// Scale statefulset to 0
<<<<<<< HEAD
		_, err = client.AppsV1().StatefulSets(tStatefulSet.namespace.Name).UpdateScale(context.TODO(), tStatefulSet.statefulset.Name, newScale, metav1.UpdateOptions{})
=======
		_, err = client.AppsV1().StatefulSets(tStatefulSet.Namespace.Name).UpdateScale(context.TODO(), tStatefulSet.Statefulset.Name, newScale, metav1.UpdateOptions{})
>>>>>>> 9186f3f0
		framework.ExpectNoError(err)

		ginkgo.By("sleep 120s waiting for disk to detach from node")
		time.Sleep(120 * time.Second)
	}

	// Get the original requested size of the pvs and increase it by 10GB
	originalSize := pvc.Spec.Resources.Requests["storage"]
	delta := resource.Quantity{}
	delta.Set(volumehelper.GiBToBytes(10))
	originalSize.Add(delta)
	pvc.Spec.Resources.Requests["storage"] = originalSize

	ginkgo.By("resizing the pvc")
	updatedPvc, err := client.CoreV1().PersistentVolumeClaims(namespace.Name).Update(context.TODO(), pvc, metav1.UpdateOptions{})
	if err != nil {
		framework.ExpectNoError(err, fmt.Sprintf("fail to resize pvc(%s): %v", pvcName, err))
	}
	updatedSize := updatedPvc.Spec.Resources.Requests["storage"]

	ginkgo.By("sleep 30s waiting for resize complete")
	time.Sleep(30 * time.Second)

	ginkgo.By("checking the resizing result")
	newPvc, err := client.CoreV1().PersistentVolumeClaims(namespace.Name).Get(context.TODO(), pvcName, metav1.GetOptions{})
	if err != nil {
		framework.ExpectNoError(err, fmt.Sprintf("fail to get new pvc(%s): %v", pvcName, err))
	}
	newSize := newPvc.Spec.Resources.Requests["storage"]
	if !newSize.Equal(updatedSize) {
		framework.Failf("newSize(%+v) is not equal to updatedSize(%+v)", newSize.String(), updatedSize.String())
	}

	var newPv *v1.PersistentVolume
	var newPvSize resource.Quantity
	err = wait.PollImmediate(30*time.Second, 10*time.Minute, func() (bool, error) {
		//takes 3-6 minutes on average for dynamic resize
		ginkgo.By("checking the resizing PV result")
		newPv, _ = client.CoreV1().PersistentVolumes().Get(context.Background(), newPvc.Spec.VolumeName, metav1.GetOptions{})
		newPvSize = newPv.Spec.Capacity["storage"]
		if !newSize.Equal(newPvSize) {
			return false, nil
		}
		return true, nil
	})
	if err != nil {
		ginkgo.By(fmt.Sprintf("newPVCSize(%+v) is not equal to newPVSize(%+v)", newSize.String(), newPvSize.String()))
	}

	ginkgo.By("checking the resizing azuredisk result")
	var diskURI string
	if newPv.Spec.PersistentVolumeSource.CSI != nil {
		diskURI = newPv.Spec.PersistentVolumeSource.CSI.VolumeHandle
	} else if newPv.Spec.PersistentVolumeSource.AzureDisk != nil {
		diskURI = newPv.Spec.PersistentVolumeSource.AzureDisk.DataDiskURI
	}
	ginkgo.By(fmt.Sprintf("got DiskURI: %v", diskURI))
	diskName, err := azureutils.GetDiskName(diskURI)
	framework.ExpectNoError(err, fmt.Sprintf("Error getting diskName for azuredisk %v", err))
	resourceGroup, err := azureutils.GetResourceGroupFromURI(diskURI)
	framework.ExpectNoError(err, fmt.Sprintf("Error getting resourceGroup for azuredisk %v", err))

	creds, err := credentials.CreateAzureCredentialFile()
	gomega.Expect(err).NotTo(gomega.HaveOccurred())
	azureClient, err := azure.GetAzureClient(creds.Cloud, creds.SubscriptionID, creds.AADClientID, creds.TenantID, creds.AADClientSecret)
	gomega.Expect(err).NotTo(gomega.HaveOccurred())

	// Get disk information
	disksClient, err := azureClient.GetAzureDisksClient()
	framework.ExpectNoError(err, fmt.Sprintf("Error getting client for azuredisk %v", err))
	disktest, err := disksClient.Get(context.Background(), resourceGroup, diskName)
	framework.ExpectNoError(err, fmt.Sprintf("Error getting disk for azuredisk %v", err))
	newdiskSize := strconv.Itoa(int(*disktest.DiskSizeGB)) + "Gi"
	if !(newSize.String() == newdiskSize) {
		framework.Failf("newPVCSize(%+v) is not equal to new azurediskSize(%+v)", newSize.String(), newdiskSize)
	}

	if t.ResizeOffline {
		// Scale the stateful set back to 1 pod
		newScale.Spec.Replicas = int32(1)

<<<<<<< HEAD
		_, err = client.AppsV1().StatefulSets(tStatefulSet.namespace.Name).UpdateScale(context.TODO(), tStatefulSet.statefulset.Name, newScale, metav1.UpdateOptions{})
=======
		_, err = client.AppsV1().StatefulSets(tStatefulSet.Namespace.Name).UpdateScale(context.TODO(), tStatefulSet.Statefulset.Name, newScale, metav1.UpdateOptions{})
>>>>>>> 9186f3f0
		framework.ExpectNoError(err)

		ginkgo.By("sleep 30s waiting for statefulset update complete")
		time.Sleep(30 * time.Second)
		ginkgo.By("checking that the pod for statefulset is running")
<<<<<<< HEAD
		tStatefulSet.WaitForPodReady()
=======
		err = tStatefulSet.WaitForPodReadyOrFail()
		framework.ExpectNoError(err)
>>>>>>> 9186f3f0
	}
}<|MERGE_RESOLUTION|>--- conflicted
+++ resolved
@@ -45,13 +45,8 @@
 type DynamicallyProvisionedResizeVolumeTest struct {
 	CSIDriver              driver.DynamicPVTestDriver
 	StorageClassParameters map[string]string
-<<<<<<< HEAD
-	Pod                    PodDetails
-	Volume                 VolumeDetails
-=======
 	Pod                    resources.PodDetails
 	Volume                 resources.VolumeDetails
->>>>>>> 9186f3f0
 	ResizeOffline          bool
 }
 
@@ -88,11 +83,7 @@
 
 	if t.ResizeOffline {
 		// Scale statefulset to 0
-<<<<<<< HEAD
-		_, err = client.AppsV1().StatefulSets(tStatefulSet.namespace.Name).UpdateScale(context.TODO(), tStatefulSet.statefulset.Name, newScale, metav1.UpdateOptions{})
-=======
 		_, err = client.AppsV1().StatefulSets(tStatefulSet.Namespace.Name).UpdateScale(context.TODO(), tStatefulSet.Statefulset.Name, newScale, metav1.UpdateOptions{})
->>>>>>> 9186f3f0
 		framework.ExpectNoError(err)
 
 		ginkgo.By("sleep 120s waiting for disk to detach from node")
@@ -174,21 +165,13 @@
 		// Scale the stateful set back to 1 pod
 		newScale.Spec.Replicas = int32(1)
 
-<<<<<<< HEAD
-		_, err = client.AppsV1().StatefulSets(tStatefulSet.namespace.Name).UpdateScale(context.TODO(), tStatefulSet.statefulset.Name, newScale, metav1.UpdateOptions{})
-=======
 		_, err = client.AppsV1().StatefulSets(tStatefulSet.Namespace.Name).UpdateScale(context.TODO(), tStatefulSet.Statefulset.Name, newScale, metav1.UpdateOptions{})
->>>>>>> 9186f3f0
 		framework.ExpectNoError(err)
 
 		ginkgo.By("sleep 30s waiting for statefulset update complete")
 		time.Sleep(30 * time.Second)
 		ginkgo.By("checking that the pod for statefulset is running")
-<<<<<<< HEAD
-		tStatefulSet.WaitForPodReady()
-=======
 		err = tStatefulSet.WaitForPodReadyOrFail()
 		framework.ExpectNoError(err)
->>>>>>> 9186f3f0
 	}
 }