#!/bin/bash

# Copyright 2020 The Kubernetes Authors.
#
# Licensed under the Apache License, Version 2.0 (the "License");
# you may not use this file except in compliance with the License.
# You may obtain a copy of the License at
#
#     http://www.apache.org/licenses/LICENSE-2.0
#
# Unless required by applicable law or agreed to in writing, software
# distributed under the License is distributed on an "AS IS" BASIS,
# WITHOUT WARRANTIES OR CONDITIONS OF ANY KIND, either express or implied.
# See the License for the specific language governing permissions and
# limitations under the License.

set -euo pipefail

function cleanup {
  set +e

  echo 'pkill -f azurediskplugin'
  pkill -f azurediskplugin
  echo 'Deleting CSI sanity test binary'
  rm -rf csi-test
}

trap cleanup EXIT

readonly endpoint='unix:///tmp/csi.sock'
nodeid='CSINode'
if [[ "$#" -gt 0 ]] && [[ -n "$1" ]]; then
  nodeid="$1"
fi

<<<<<<< HEAD
 _output/azurediskplugin --endpoint "$endpoint" --nodeid "$nodeid" -v=5 &
=======
ARCH=$(uname -p)
if [[ "${ARCH}" == "x86_64" || ${ARCH} == "unknown" ]]; then
  ARCH="amd64"
fi

if [[ "$#" -lt 2 || "$2" != "v2" ]]; then
  _output/${ARCH}/azurediskplugin --endpoint "$endpoint" --nodeid "$nodeid" -v=5 &
else
  _output/${ARCH}/azurediskpluginv2 --endpoint "$endpoint" --nodeid "$nodeid" -v=5 --temp-use-driver-v2 &
fi
>>>>>>> cbdebe01

echo 'Begin to run sanity test...'
readonly CSI_SANITY_BIN='csi-sanity'
"$CSI_SANITY_BIN" --ginkgo.v --csi.endpoint="$endpoint" --ginkgo.skip='should work|should fail when volume does not exist on the specified path|should be idempotent|pagination should detect volumes added between pages and accept tokens when the last volume from a page is deleted'<|MERGE_RESOLUTION|>--- conflicted
+++ resolved
@@ -33,20 +33,12 @@
   nodeid="$1"
 fi
 
-<<<<<<< HEAD
- _output/azurediskplugin --endpoint "$endpoint" --nodeid "$nodeid" -v=5 &
-=======
 ARCH=$(uname -p)
 if [[ "${ARCH}" == "x86_64" || ${ARCH} == "unknown" ]]; then
   ARCH="amd64"
 fi
 
-if [[ "$#" -lt 2 || "$2" != "v2" ]]; then
-  _output/${ARCH}/azurediskplugin --endpoint "$endpoint" --nodeid "$nodeid" -v=5 &
-else
-  _output/${ARCH}/azurediskpluginv2 --endpoint "$endpoint" --nodeid "$nodeid" -v=5 --temp-use-driver-v2 &
-fi
->>>>>>> cbdebe01
+ _output/${ARCH}/azurediskplugin --endpoint "$endpoint" --nodeid "$nodeid" -v=5 &
 
 echo 'Begin to run sanity test...'
 readonly CSI_SANITY_BIN='csi-sanity'
