--- conflicted
+++ resolved
@@ -22,11 +22,7 @@
 	"github.com/onsi/gomega/types"
 )
 
-<<<<<<< HEAD
-const GOMEGA_VERSION = "1.24.2"
-=======
 const GOMEGA_VERSION = "1.26.0"
->>>>>>> 9690bc42
 
 const nilGomegaPanic = `You are trying to make an assertion, but haven't registered Gomega's fail handler.
 If you're using Ginkgo then you probably forgot to put your assertion in an It().
@@ -364,8 +360,6 @@
 		g.Expect(elements).To(ConsistOf(expected))
 	}).WithContext(ctx).WithArguments("/names", "Joe", "Jane", "Sam").Should(Succeed())
 
-<<<<<<< HEAD
-=======
 You can ensure that you get a number of consecutive successful tries before succeeding using `MustPassRepeatedly(int)`. For Example:
 
 	int count := 0
@@ -376,7 +370,6 @@
 	// Because we had to wait for 2 calls that returned true
 	Expect(count).To(Equal(3))
 
->>>>>>> 9690bc42
 Finally, in addition to passing timeouts and a context to Eventually you can be more explicit with Eventually's chaining configuration methods:
 
 	Eventually(..., "1s", "2s", ctx).Should(...)
