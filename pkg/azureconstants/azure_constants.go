/*
Copyright 2021 The Kubernetes Authors.

Licensed under the Apache License, Version 2.0 (the "License");
you may not use this file except in compliance with the License.
You may obtain a copy of the License at

    http://www.apache.org/licenses/LICENSE-2.0

Unless required by applicable law or agreed to in writing, software
distributed under the License is distributed on an "AS IS" BASIS,
WITHOUT WARRANTIES OR CONDITIONS OF ANY KIND, either express or implied.
See the License for the specific language governing permissions and
limitations under the License.
*/

package azureconstants

import (
	"regexp"
	"time"

	"github.com/container-storage-interface/spec/lib/go/csi"
	"k8s.io/apimachinery/pkg/util/sets"
	api "k8s.io/kubernetes/pkg/apis/core"
)

const (
	AzureDiskCrdNamespace         = "azure-disk-csi"
	AzureDiskCSIDriverName        = "azuredisk_csi_driver"
	CachingModeField              = "cachingmode"
	DefaultAzureCredentialFileEnv = "AZURE_CREDENTIAL_FILE"
	DefaultCredFilePathLinux      = "/etc/kubernetes/azure.json"
	DefaultCredFilePathWindows    = "C:\\k\\azure.json"
	DefaultDriverName             = "disk.csi.azure.com"
	DesIDField                    = "diskencryptionsetid"
	DiskAccessIDField             = "diskaccessid"
	DiskEncryptionSetID           = "diskencryptionsetid"
	DiskIOPSReadWriteField        = "diskiopsreadwrite"
	DiskMBPSReadWriteField        = "diskmbpsreadwrite"
	DiskNameField                 = "diskname"
	EnableBurstingField           = "enablebursting"
	ErrDiskNotFound               = "not found"
	FsTypeField                   = "fstype"
	IncrementalField              = "incremental"
	KindField                     = "kind"
	LocationField                 = "location"
	LogicalSectorSizeField        = "logicalsectorsize"
	LUN                           = "LUN"
	MaxSharesField                = "maxshares"
	MinimumDiskSizeGiB            = 1
	NetworkAccessPolicyField      = "networkaccesspolicy"
	NotFound                      = "NotFound"
	PerfProfileBasic              = "basic"
	PerfProfileField              = "perfprofile"
	PerfProfileNone               = "none"
	PremiumAccountPrefix          = "premium"
	PvcNameKey                    = "csi.storage.k8s.io/pvc/name"
	PvcNamespaceKey               = "csi.storage.k8s.io/pvc/namespace"
	PvcNamespaceTag               = "kubernetes.io-created-for-pvc-namespace"
	PvcNameTag                    = "kubernetes.io-created-for-pvc-name"
	PvNameKey                     = "csi.storage.k8s.io/pv/name"
	PvNameTag                     = "kubernetes.io-created-for-pv-name"
	RateLimited                   = "rate limited"
	RequestedSizeGib              = "requestedsizegib"
	ResizeRequired                = "resizeRequired"
	ResourceGroupField            = "resourcegroup"
	ResourceNotFound              = "ResourceNotFound"
	SkuNameField                  = "skuname"
	SourceDiskSearchMaxDepth      = 10
	SourceSnapshot                = "snapshot"
	SourceVolume                  = "volume"
	StandardSsdAccountPrefix      = "standardssd"
	StorageAccountTypeField       = "storageaccounttype"
	TagsField                     = "tags"
	ThrottlingKey                 = "throttlingKey"
	TrueValue                     = "true"
	UserAgentField                = "useragent"
	VolumeAttributePartition      = "partition"
	WellKnownTopologyKey          = "topology.kubernetes.io/zone"
	WriteAcceleratorEnabled       = "writeacceleratorenabled"
<<<<<<< HEAD

	MaxMountReplicaCountField = "maxmountreplicacount"

	CRIUpdateRetryDuration = time.Duration(1) * time.Second
	CRIUpdateRetryFactor   = 3.0
	CRIUpdateRetryStep     = 5
=======
	ZonedField                    = "zoned"
>>>>>>> c4c89a26
)

var (
	// ManagedDiskPath is described here: https://docs.microsoft.com/en-us/rest/api/compute/disks/createorupdate#create-a-managed-disk-from-an-existing-managed-disk-in-the-same-or-different-subscription.
	ManagedDiskPath   = "/subscriptions/%s/resourceGroups/%s/providers/Microsoft.Compute/disks/%s"
	ManagedDiskPathRE = regexp.MustCompile(`(?i).*/subscriptions/(?:.*)/resourceGroups/(?:.*)/providers/Microsoft.Compute/disks/(.+)`)

	DiskSnapshotPath        = "/subscriptions/%s/resourceGroups/%s/providers/Microsoft.Compute/snapshots/%s"
	DiskSnapshotPathRE      = regexp.MustCompile(`(?i).*/subscriptions/(?:.*)/resourceGroups/(?:.*)/providers/Microsoft.Compute/snapshots/(.+)`)
	DiskURISupportedManaged = []string{"/subscriptions/{sub-id}/resourcegroups/{group-name}/providers/microsoft.compute/disks/{disk-id}"}
	LunPathRE               = regexp.MustCompile(`/dev(?:.*)/disk/azure/scsi(?:.*)/lun(.+)`)
	SupportedCachingModes   = sets.NewString(
		string(api.AzureDataDiskCachingNone),
		string(api.AzureDataDiskCachingReadOnly),
		string(api.AzureDataDiskCachingReadWrite),
	)

	// VolumeCaps represents how the volume could be accessed.
	VolumeCaps = []csi.VolumeCapability_AccessMode{
		{
			Mode: csi.VolumeCapability_AccessMode_SINGLE_NODE_WRITER,
		},
		{
			Mode: csi.VolumeCapability_AccessMode_SINGLE_NODE_READER_ONLY,
		},
		{
			Mode: csi.VolumeCapability_AccessMode_SINGLE_NODE_SINGLE_WRITER,
		},
		{
			Mode: csi.VolumeCapability_AccessMode_SINGLE_NODE_MULTI_WRITER,
		},
		{
			Mode: csi.VolumeCapability_AccessMode_MULTI_NODE_READER_ONLY,
		},
		{
			Mode: csi.VolumeCapability_AccessMode_MULTI_NODE_SINGLE_WRITER,
		},
		{
			Mode: csi.VolumeCapability_AccessMode_MULTI_NODE_MULTI_WRITER,
		},
	}
)<|MERGE_RESOLUTION|>--- conflicted
+++ resolved
@@ -79,16 +79,13 @@
 	VolumeAttributePartition      = "partition"
 	WellKnownTopologyKey          = "topology.kubernetes.io/zone"
 	WriteAcceleratorEnabled       = "writeacceleratorenabled"
-<<<<<<< HEAD
 
 	MaxMountReplicaCountField = "maxmountreplicacount"
 
 	CRIUpdateRetryDuration = time.Duration(1) * time.Second
 	CRIUpdateRetryFactor   = 3.0
 	CRIUpdateRetryStep     = 5
-=======
-	ZonedField                    = "zoned"
->>>>>>> c4c89a26
+	ZonedField             = "zoned"
 )
 
 var (
