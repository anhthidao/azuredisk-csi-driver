/*
Copyright 2017 The Kubernetes Authors.

Licensed under the Apache License, Version 2.0 (the "License");
you may not use this file except in compliance with the License.
You may obtain a copy of the License at

    http://www.apache.org/licenses/LICENSE-2.0

Unless required by applicable law or agreed to in writing, software
distributed under the License is distributed on an "AS IS" BASIS,
WITHOUT WARRANTIES OR CONDITIONS OF ANY KIND, either express or implied.
See the License for the specific language governing permissions and
limitations under the License.
*/

package azuredisk

import (
	"context"
	"fmt"
	"reflect"
	"strings"
	"time"

	"github.com/Azure/azure-sdk-for-go/services/compute/mgmt/2021-07-01/compute"
	"github.com/container-storage-interface/spec/lib/go/csi"

	"google.golang.org/grpc/codes"
	"google.golang.org/grpc/status"

	metav1 "k8s.io/apimachinery/pkg/apis/meta/v1"
	clientset "k8s.io/client-go/kubernetes"
	"k8s.io/klog/v2"
	"k8s.io/kubernetes/pkg/volume/util/hostutil"
	"k8s.io/mount-utils"

	consts "sigs.k8s.io/azuredisk-csi-driver/pkg/azureconstants"
	"sigs.k8s.io/azuredisk-csi-driver/pkg/azureutils"
	csicommon "sigs.k8s.io/azuredisk-csi-driver/pkg/csi-common"
	"sigs.k8s.io/azuredisk-csi-driver/pkg/mounter"
	"sigs.k8s.io/azuredisk-csi-driver/pkg/optimization"
	volumehelper "sigs.k8s.io/azuredisk-csi-driver/pkg/util"
	azcache "sigs.k8s.io/cloud-provider-azure/pkg/cache"
	azurecloudconsts "sigs.k8s.io/cloud-provider-azure/pkg/consts"
	azure "sigs.k8s.io/cloud-provider-azure/pkg/provider"
)

// DriverOptions defines driver parameters specified in driver deployment
type DriverOptions struct {
	NodeID                     string
	DriverName                 string
	VolumeAttachLimit          int64
	EnablePerfOptimization     bool
	CloudConfigSecretName      string
	CloudConfigSecretNamespace string
	CustomUserAgent            string
	UserAgentSuffix            string
	UseCSIProxyGAInterface     bool
	EnableDiskOnlineResize     bool
	AllowEmptyCloudConfig      bool
	EnableAsyncAttach          bool
	EnableListVolumes          bool
	EnableListSnapshots        bool
	SupportZone                bool
	GetNodeInfoFromLabels      bool
	EnableDiskCapacityCheck    bool
<<<<<<< HEAD
	RestClientQPS              int
=======
	VMSSCacheTTLInSeconds      int64
	VMType                     string
>>>>>>> 5b924d48
}

// CSIDriver defines the interface for a CSI driver.
type CSIDriver interface {
	csi.ControllerServer
	csi.NodeServer
	csi.IdentityServer

	Run(endpoint, kubeconfig string, disableAVSetNodes, testMode bool)

	// Ready returns a closed channel when the driver's Run function has completed initialization
	Ready() <-chan struct{}
}

type hostUtil interface {
	PathIsDevice(string) (bool, error)
}

// DriverCore contains fields common to both the V1 and V2 driver, and implements all interfaces of CSI drivers
type DriverCore struct {
	csicommon.CSIDriver
	ready                      chan struct{}
	perfOptimizationEnabled    bool
	cloudConfigSecretName      string
	cloudConfigSecretNamespace string
	customUserAgent            string
	userAgentSuffix            string
	deviceHelper               optimization.Interface
	nodeInfo                   *optimization.NodeInfo
	ioHandler                  azureutils.IOHandler
	hostUtil                   hostUtil
	useCSIProxyGAInterface     bool
	enableDiskOnlineResize     bool
	allowEmptyCloudConfig      bool
	enableAsyncAttach          bool
	enableListVolumes          bool
	enableListSnapshots        bool
	supportZone                bool
	getNodeInfoFromLabels      bool
	enableDiskCapacityCheck    bool
	vmssCacheTTLInSeconds      int64
	vmType                     string
}

// Driver is the v1 implementation of the Azure Disk CSI Driver.
type Driver struct {
	DriverCore
	cloud       *azure.Cloud
	kubeconfig  string
	mounter     *mount.SafeFormatAndMount
	volumeLocks *volumehelper.VolumeLocks
	// a timed cache GetDisk throttling
	getDiskThrottlingCache *azcache.TimedCache
}

// newDriverV1 Creates a NewCSIDriver object. Assumes vendor version is equal to driver version &
// does not support optional driver plugin info manifest field. Refer to CSI spec for more details.
func newDriverV1(options *DriverOptions) *Driver {
	driver := Driver{}
	driver.Name = options.DriverName
	driver.Version = driverVersion
	driver.NodeID = options.NodeID
	driver.VolumeAttachLimit = options.VolumeAttachLimit
	driver.ready = make(chan struct{})
	driver.perfOptimizationEnabled = options.EnablePerfOptimization
	driver.cloudConfigSecretName = options.CloudConfigSecretName
	driver.cloudConfigSecretNamespace = options.CloudConfigSecretNamespace
	driver.customUserAgent = options.CustomUserAgent
	driver.userAgentSuffix = options.UserAgentSuffix
	driver.useCSIProxyGAInterface = options.UseCSIProxyGAInterface
	driver.enableDiskOnlineResize = options.EnableDiskOnlineResize
	driver.allowEmptyCloudConfig = options.AllowEmptyCloudConfig
	driver.enableAsyncAttach = options.EnableAsyncAttach
	driver.enableListVolumes = options.EnableListVolumes
	driver.enableListSnapshots = options.EnableListVolumes
	driver.supportZone = options.SupportZone
	driver.getNodeInfoFromLabels = options.GetNodeInfoFromLabels
	driver.enableDiskCapacityCheck = options.EnableDiskCapacityCheck
	driver.vmssCacheTTLInSeconds = options.VMSSCacheTTLInSeconds
	driver.vmType = options.VMType
	driver.volumeLocks = volumehelper.NewVolumeLocks()
	driver.ioHandler = azureutils.NewOSIOHandler()
	driver.hostUtil = hostutil.NewHostUtil()
	driver.enableListVolumes = options.EnableListVolumes
	driver.enableListSnapshots = options.EnableListVolumes

	topologyKey = fmt.Sprintf("topology.%s/zone", driver.Name)

	cache, err := azcache.NewTimedcache(5*time.Minute, func(key string) (interface{}, error) {
		return nil, nil
	})
	if err != nil {
		klog.Fatalf("%v", err)
	}
	driver.getDiskThrottlingCache = cache
	return &driver
}

// Run driver initialization
func (d *Driver) Run(endpoint, kubeconfig string, disableAVSetNodes, testingMock bool) {
	versionMeta, err := GetVersionYAML(d.Name)
	if err != nil {
		klog.Fatalf("%v", err)
	}
	klog.Infof("\nDRIVER INFORMATION:\n-------------------\n%s\n\nStreaming logs below:", versionMeta)

	userAgent := GetUserAgent(d.Name, d.customUserAgent, d.userAgentSuffix)
	klog.V(2).Infof("driver userAgent: %s", userAgent)

	cloud, err := azureutils.GetCloudProvider(kubeconfig, d.cloudConfigSecretName, d.cloudConfigSecretNamespace, userAgent)
	if err != nil {
		klog.Fatalf("failed to get Azure Cloud Provider, error: %v", err)
	}
	d.cloud = cloud
	d.kubeconfig = kubeconfig

	if d.vmType != "" {
		klog.V(2).Infof("override VMType(%s) in cloud config as %s", d.cloud.VMType, d.vmType)
		d.cloud.VMType = d.vmType
	}

	if d.NodeID == "" {
		// Disable UseInstanceMetadata for controller to mitigate a timeout issue using IMDS
		// https://github.com/kubernetes-sigs/azuredisk-csi-driver/issues/168
		klog.V(2).Infof("disable UseInstanceMetadata for controller")
		d.cloud.Config.UseInstanceMetadata = false

		if d.cloud.VMType == azurecloudconsts.VMTypeStandard && d.cloud.DisableAvailabilitySetNodes {
			klog.V(2).Infof("set DisableAvailabilitySetNodes as false since VMType is %s", d.cloud.VMType)
			d.cloud.DisableAvailabilitySetNodes = false
		}

		if d.cloud.VMType == azurecloudconsts.VMTypeVMSS && !d.cloud.DisableAvailabilitySetNodes && disableAVSetNodes {
			klog.V(2).Infof("DisableAvailabilitySetNodes for controller since current VMType is vmss")
			d.cloud.DisableAvailabilitySetNodes = true
		}
		klog.V(2).Infof("cloud: %s, location: %s, rg: %s, VMType: %s, PrimaryScaleSetName: %s, PrimaryAvailabilitySetName: %s, DisableAvailabilitySetNodes: %v", d.cloud.Cloud, d.cloud.Location, d.cloud.ResourceGroup, d.cloud.VMType, d.cloud.PrimaryScaleSetName, d.cloud.PrimaryAvailabilitySetName, d.cloud.DisableAvailabilitySetNodes)
	}

	if d.vmssCacheTTLInSeconds > 0 {
		klog.V(2).Infof("reset vmssCacheTTLInSeconds as %d", d.vmssCacheTTLInSeconds)
		d.cloud.VMCacheTTLInSeconds = int(d.vmssCacheTTLInSeconds)
		d.cloud.VmssCacheTTLInSeconds = int(d.vmssCacheTTLInSeconds)
	}

	d.deviceHelper = optimization.NewSafeDeviceHelper()

	if d.getPerfOptimizationEnabled() {
		d.nodeInfo, err = optimization.NewNodeInfo(context.TODO(), d.cloud, d.NodeID)
		if err != nil {
			klog.Warningf("Failed to get node info. Error: %v", err)
		}
	}

	d.mounter, err = mounter.NewSafeMounter(d.useCSIProxyGAInterface)
	if err != nil {
		klog.Fatalf("Failed to get safe mounter. Error: %v", err)
	}

	controllerCap := []csi.ControllerServiceCapability_RPC_Type{
		csi.ControllerServiceCapability_RPC_CREATE_DELETE_VOLUME,
		csi.ControllerServiceCapability_RPC_PUBLISH_UNPUBLISH_VOLUME,
		csi.ControllerServiceCapability_RPC_CREATE_DELETE_SNAPSHOT,
		csi.ControllerServiceCapability_RPC_CLONE_VOLUME,
		csi.ControllerServiceCapability_RPC_EXPAND_VOLUME,
		csi.ControllerServiceCapability_RPC_SINGLE_NODE_MULTI_WRITER,
	}
	if d.enableListVolumes {
		controllerCap = append(controllerCap, csi.ControllerServiceCapability_RPC_LIST_VOLUMES, csi.ControllerServiceCapability_RPC_LIST_VOLUMES_PUBLISHED_NODES)
	}
	if d.enableListSnapshots {
		controllerCap = append(controllerCap, csi.ControllerServiceCapability_RPC_LIST_SNAPSHOTS)
	}

	d.AddControllerServiceCapabilities(controllerCap)
	d.AddVolumeCapabilityAccessModes(
		[]csi.VolumeCapability_AccessMode_Mode{
			csi.VolumeCapability_AccessMode_SINGLE_NODE_WRITER,
			csi.VolumeCapability_AccessMode_SINGLE_NODE_READER_ONLY,
			csi.VolumeCapability_AccessMode_SINGLE_NODE_SINGLE_WRITER,
			csi.VolumeCapability_AccessMode_SINGLE_NODE_MULTI_WRITER,
		})
	d.AddNodeServiceCapabilities([]csi.NodeServiceCapability_RPC_Type{
		csi.NodeServiceCapability_RPC_STAGE_UNSTAGE_VOLUME,
		csi.NodeServiceCapability_RPC_EXPAND_VOLUME,
		csi.NodeServiceCapability_RPC_GET_VOLUME_STATS,
		csi.NodeServiceCapability_RPC_SINGLE_NODE_MULTI_WRITER,
	})

	s := csicommon.NewNonBlockingGRPCServer()
	// Driver d act as IdentityServer, ControllerServer and NodeServer
	s.Start(endpoint, d, d, d, testingMock)

	// Signal that the driver is ready.
	d.signalReady()

	// Wait for the GRPC Server to exit
	s.Wait()
}

func (d *Driver) isGetDiskThrottled() bool {
	cache, err := d.getDiskThrottlingCache.Get(consts.ThrottlingKey, azcache.CacheReadTypeDefault)
	if err != nil {
		klog.Warningf("getDiskThrottlingCache(%s) return with error: %s", consts.ThrottlingKey, err)
		return false
	}
	return cache != nil
}

func (d *Driver) checkDiskExists(ctx context.Context, diskURI string) (*compute.Disk, error) {
	diskName, err := azureutils.GetDiskName(diskURI)
	if err != nil {
		return nil, err
	}

	resourceGroup, err := azureutils.GetResourceGroupFromURI(diskURI)
	if err != nil {
		return nil, err
	}

	if d.isGetDiskThrottled() {
		klog.Warningf("skip checkDiskExists(%s) since it's still in throttling", diskURI)
		return nil, nil
	}
	subsID := azureutils.GetSubscriptionIDFromURI(diskURI)
	disk, rerr := d.cloud.DisksClient.Get(ctx, subsID, resourceGroup, diskName)
	if rerr != nil {
		if rerr.IsThrottled() || strings.Contains(rerr.RawError.Error(), consts.RateLimited) {
			klog.Warningf("checkDiskExists(%s) is throttled with error: %v", diskURI, rerr.Error())
			d.getDiskThrottlingCache.Set(consts.ThrottlingKey, "")
			return nil, nil
		}
		return nil, rerr.Error()
	}

	return &disk, nil
}

func (d *Driver) checkDiskCapacity(ctx context.Context, subsID, resourceGroup, diskName string, requestGiB int) (bool, error) {
	if d.isGetDiskThrottled() {
		klog.Warningf("skip checkDiskCapacity(%s, %s) since it's still in throttling", resourceGroup, diskName)
		return true, nil
	}

	disk, rerr := d.cloud.DisksClient.Get(ctx, subsID, resourceGroup, diskName)
	// Because we can not judge the reason of the error. Maybe the disk does not exist.
	// So here we do not handle the error.
	if rerr == nil {
		if !reflect.DeepEqual(disk, compute.Disk{}) && disk.DiskSizeGB != nil && int(*disk.DiskSizeGB) != requestGiB {
			return false, status.Errorf(codes.AlreadyExists, "the request volume already exists, but its capacity(%v) is different from (%v)", *disk.DiskProperties.DiskSizeGB, requestGiB)
		}
	} else {
		if rerr.IsThrottled() || strings.Contains(rerr.RawError.Error(), consts.RateLimited) {
			klog.Warningf("checkDiskCapacity(%s, %s) is throttled with error: %v", resourceGroup, diskName, rerr.Error())
			d.getDiskThrottlingCache.Set(consts.ThrottlingKey, "")
		}
	}
	return true, nil
}

func (d *Driver) getVolumeLocks() *volumehelper.VolumeLocks {
	return d.volumeLocks
}

func (d *DriverCore) Ready() <-chan struct{} {
	return d.ready
}

func (d *DriverCore) signalReady() {
	close(d.ready)
}

// setControllerCapabilities sets the controller capabilities field. It is intended for use with unit tests.
func (d *DriverCore) setControllerCapabilities(caps []*csi.ControllerServiceCapability) {
	d.Cap = caps
}

// setNodeCapabilities sets the node capabilities field. It is intended for use with unit tests.
func (d *DriverCore) setNodeCapabilities(nodeCaps []*csi.NodeServiceCapability) {
	d.NSCap = nodeCaps
}

// setName sets the Name field. It is intended for use with unit tests.
func (d *DriverCore) setName(name string) {
	d.Name = name
}

// setName sets the NodeId field. It is intended for use with unit tests.
func (d *DriverCore) setNodeID(nodeID string) {
	d.NodeID = nodeID
}

// setName sets the Version field. It is intended for use with unit tests.
func (d *DriverCore) setVersion(version string) {
	d.Version = version
}

// getPerfOptimizationEnabled returns the value of the perfOptimizationEnabled field. It is intended for use with unit tests.
func (d *DriverCore) getPerfOptimizationEnabled() bool {
	return d.perfOptimizationEnabled
}

// setPerfOptimizationEnabled sets the value of the perfOptimizationEnabled field. It is intended for use with unit tests.
func (d *DriverCore) setPerfOptimizationEnabled(enabled bool) {
	d.perfOptimizationEnabled = enabled
}

// getDeviceHelper returns the value of the deviceHelper field. It is intended for use with unit tests.
func (d *DriverCore) getDeviceHelper() optimization.Interface {
	return d.deviceHelper
}

// getNodeInfo returns the value of the nodeInfo field. It is intended for use with unit tests.
func (d *DriverCore) getNodeInfo() *optimization.NodeInfo {
	return d.nodeInfo
}

func (d *DriverCore) getHostUtil() hostUtil {
	return d.hostUtil
}

// getNodeInfoFromLabels get zone, instanceType from node labels
func getNodeInfoFromLabels(ctx context.Context, nodeName string, kubeClient clientset.Interface) (string, string, error) {
	if kubeClient == nil || kubeClient.CoreV1() == nil {
		return "", "", fmt.Errorf("kubeClient is nil")
	}

	node, err := kubeClient.CoreV1().Nodes().Get(ctx, nodeName, metav1.GetOptions{})
	if err != nil {
		return "", "", fmt.Errorf("get node(%s) failed with %v", nodeName, err)
	}

	if len(node.Labels) == 0 {
		return "", "", fmt.Errorf("node(%s) label is empty", nodeName)
	}
	return node.Labels[consts.WellKnownTopologyKey], node.Labels[consts.InstanceTypeKey], nil
}<|MERGE_RESOLUTION|>--- conflicted
+++ resolved
@@ -65,12 +65,9 @@
 	SupportZone                bool
 	GetNodeInfoFromLabels      bool
 	EnableDiskCapacityCheck    bool
-<<<<<<< HEAD
-	RestClientQPS              int
-=======
 	VMSSCacheTTLInSeconds      int64
 	VMType                     string
->>>>>>> 5b924d48
+	RestClientQPS              int
 }
 
 // CSIDriver defines the interface for a CSI driver.
@@ -180,7 +177,7 @@
 	userAgent := GetUserAgent(d.Name, d.customUserAgent, d.userAgentSuffix)
 	klog.V(2).Infof("driver userAgent: %s", userAgent)
 
-	cloud, err := azureutils.GetCloudProvider(kubeconfig, d.cloudConfigSecretName, d.cloudConfigSecretNamespace, userAgent)
+	cloud, err := azureutils.GetCloudProvider(kubeconfig, d.cloudConfigSecretName, d.cloudConfigSecretNamespace, userAgent, d.allowEmptyCloudConfig)
 	if err != nil {
 		klog.Fatalf("failed to get Azure Cloud Provider, error: %v", err)
 	}
