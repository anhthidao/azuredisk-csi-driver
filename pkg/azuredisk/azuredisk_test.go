--- conflicted
+++ resolved
@@ -25,13 +25,6 @@
 	"testing"
 	"time"
 
-<<<<<<< HEAD
-=======
-	"github.com/Azure/azure-sdk-for-go/services/compute/mgmt/2022-03-01/compute"
-	"github.com/golang/mock/gomock"
-	"github.com/stretchr/testify/assert"
-	"google.golang.org/grpc/status"
->>>>>>> 9690bc42
 	clientset "k8s.io/client-go/kubernetes"
 	azdiskv1beta2 "sigs.k8s.io/azuredisk-csi-driver/pkg/apis/azuredisk/v1beta2"
 	consts "sigs.k8s.io/azuredisk-csi-driver/pkg/azureconstants"
@@ -106,8 +99,13 @@
 		{
 			name: "Successful run without cloud config",
 			testFunc: func(t *testing.T) {
+				err := createConfigFile(validKubeConfigPath, validKubeConfigContent)
+				defer deleteConfig(validKubeConfigPath)
+				if err != nil {
+					t.Error(err)
+				}
 				d, _ := NewFakeDriver(t)
-				d.Run("tcp://127.0.0.1:0", "", true, true)
+				d.Run("tcp://127.0.0.1:0", validKubeConfigPath, true, true)
 			},
 		},
 		{
