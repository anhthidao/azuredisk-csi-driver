--- conflicted
+++ resolved
@@ -17,53 +17,19 @@
 package azuredisk
 
 import (
-<<<<<<< HEAD
 	"context"
 	"fmt"
-=======
->>>>>>> 9186f3f0
 	"io/ioutil"
 	"os"
 	"reflect"
 	"testing"
 	"time"
 
-<<<<<<< HEAD
-	"github.com/Azure/azure-sdk-for-go/services/compute/mgmt/2021-07-01/compute"
-	"github.com/golang/mock/gomock"
-	"github.com/stretchr/testify/assert"
-	"google.golang.org/grpc/status"
 	clientset "k8s.io/client-go/kubernetes"
-=======
->>>>>>> 9186f3f0
 	consts "sigs.k8s.io/azuredisk-csi-driver/pkg/azureconstants"
 	azure "sigs.k8s.io/cloud-provider-azure/pkg/provider"
 )
 
-<<<<<<< HEAD
-func TestCheckDiskCapacity(t *testing.T) {
-	d, _ := NewFakeDriver(t)
-	size := int32(10)
-	diskName := "unit-test"
-	resourceGroup := "unit-test"
-	disk := compute.Disk{
-		DiskProperties: &compute.DiskProperties{
-			DiskSizeGB: &size,
-		},
-	}
-	d.getCloud().DisksClient.(*mockdiskclient.MockInterface).EXPECT().Get(gomock.Any(), gomock.Any(), gomock.Any(), gomock.Any()).Return(disk, nil).AnyTimes()
-	flag, err := d.checkDiskCapacity(context.TODO(), "", resourceGroup, diskName, 10)
-	assert.Equal(t, flag, true)
-	assert.Nil(t, err)
-
-	flag, err = d.checkDiskCapacity(context.TODO(), "", resourceGroup, diskName, 11)
-	assert.Equal(t, flag, false)
-	expectedErr := status.Errorf(6, "the request volume already exists, but its capacity(10) is different from (11)")
-	assert.Equal(t, err, expectedErr)
-}
-
-=======
->>>>>>> 9186f3f0
 func TestRun(t *testing.T) {
 	fakeCredFile := "fake-cred-file.json"
 	fakeCredContent := `{
@@ -181,11 +147,21 @@
 	}
 }
 
-<<<<<<< HEAD
-func TestDriver_checkDiskExists(t *testing.T) {
-	d, _ := NewFakeDriver(t)
-	_, err := d.checkDiskExists(context.TODO(), "testurl/subscriptions/12/providers/Microsoft.Compute/disks/name")
-	assert.NotEqual(t, err, nil)
+func createConfigFile(path string, content string) error {
+	f, err := os.Create(path)
+	if err != nil {
+		return err
+	}
+	defer f.Close()
+
+	if err := ioutil.WriteFile(path, []byte(content), 0666); err != nil {
+		return err
+	}
+	return nil
+}
+
+func deleteConfig(path string) {
+	os.Remove(path)
 }
 
 func TestGetNodeInfoFromLabels(t *testing.T) {
@@ -207,21 +183,4 @@
 			t.Errorf("Unexpected result: %v, expected result: %v", err, test.expectedError)
 		}
 	}
-=======
-func createConfigFile(path string, content string) error {
-	f, err := os.Create(path)
-	if err != nil {
-		return err
-	}
-	defer f.Close()
-
-	if err := ioutil.WriteFile(path, []byte(content), 0666); err != nil {
-		return err
-	}
-	return nil
-}
-
-func deleteConfig(path string) {
-	os.Remove(path)
->>>>>>> 9186f3f0
 }