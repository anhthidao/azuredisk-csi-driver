--- conflicted
+++ resolved
@@ -118,11 +118,7 @@
 	defer ctrl.Finish()
 
 	driver.cloud = azure.GetTestCloud(ctrl)
-<<<<<<< HEAD
-	mounter, err := mounter.NewFakeSafeMounter()
-=======
 	mounter, err := mounter.NewSafeMounter(driver.useCSIProxyGAInterface)
->>>>>>> c4c89a26
 	if err != nil {
 		return nil, err
 	}
